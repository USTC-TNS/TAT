cmake_minimum_required(VERSION 3.13)

# linux一般没问题, clang, gcc当然是都没问题的 我只使用过openmpi
# blas, lapack和mkl都没有问题
# windows的情况如下
# vs 2019 可以找到intel mpi, 使用clang和msvc都是可以的, 但是mkl需要手动设置MKLROOT的环境变量
# clion 无法找到intel mpi, 其他与vs 2019一致
# 自己的pc上linux中无法使用intel的编译器进行编译, 似乎与版本有关系, 在学校超算上配合合适的gcc版本是可以编译的
# windows中的intel情况懒得测试了

# 设置TAT library
add_library(TAT INTERFACE)

# 设置为c++17, 大多数超算上目前都有支持c++17的编译器, 故如此, c++20的话部分不支持, 所以本库也不使用
target_compile_features(TAT INTERFACE cxx_std_17)
include(CheckIncludeFileCXX)
check_include_file_cxx(memory_resource HAVE_PMR)
if(${HAVE_PMR})
   message("-- std::pmr supported")
else()
   message("-- std::pmr not supported, use boost instead")
   target_compile_definitions(TAT INTERFACE TAT_USE_BOOST_PMR)
   find_package(Boost REQUIRED COMPONENTS container)
   target_include_directories(TAT INTERFACE ${Boost_INCLUDE_DIRS})
   target_link_libraries(TAT INTERFACE ${Boost_LIBRARIES})
endif()

# 常设置的参数有
# CMAKE_BUILD_TYPE, CMAKE_CXX_FLAGS
# TAT_USE_MPI, TAT_PYTHON_MODULE, TAT_FORCE_VERSION
# TAT_MATH_LIBRARIES, BLA_VENDOR, BLA_STATIC
# PYBIND11_PYTHON_VERSION, PYTHON_EXECUTABLE
option(TAT_USE_MPI "Use mpi for TAT" ON)
set(TAT_PYTHON_MODULE TAT CACHE STRING "Set python binding module name")
<<<<<<< HEAD
set(TAT_FORCE_VERSION 0.1.2 CACHE STRING "Force set TAT version")
=======
set(TAT_FORCE_VERSION 0.1.3 CACHE STRING "Force set TAT version")
>>>>>>> 48da5f88

# 下面四个宏全部都是在build PyTAT时才会用到
target_compile_definitions(TAT INTERFACE TAT_VERSION="${TAT_FORCE_VERSION}")
target_compile_definitions(TAT INTERFACE TAT_PYTHON_MODULE=${TAT_PYTHON_MODULE})
target_compile_definitions(TAT INTERFACE TAT_BUILD_TYPE="$<IF:$<STREQUAL:${CMAKE_BUILD_TYPE},>,Default,${CMAKE_BUILD_TYPE}>")
target_compile_definitions(TAT INTERFACE TAT_COMPILER_INFORMATION="${CMAKE_CXX_COMPILER_ID} ${CMAKE_CXX_COMPILER_VERSION} on ${CMAKE_SYSTEM_NAME} ${CMAKE_SYSTEM_VERSION}")

# msvc必须加个utf8的参数
target_compile_options(TAT INTERFACE "$<$<CXX_COMPILER_ID:MSVC>:/utf-8>")

# 尝试启用mpi, 如果无法启用, 也没关系
if(CMAKE_CXX_COMPILER MATCHES "mpi")
   message("-- Using mpi compiler directly")
   target_compile_definitions(TAT INTERFACE TAT_USE_MPI)
   if(NOT TAT_USE_MPI)
      message("-- Ignore TAT_USE_MPI=OFF")
   endif()
else()
   if(TAT_USE_MPI)
         find_package(MPI QUIET)
         if(MPI_FOUND)
            target_include_directories(TAT INTERFACE ${MPI_INCLUDE_PATH})
            target_link_libraries(TAT INTERFACE ${MPI_LIBRARIES})
            message("-- Using mpi by linking mpi libraries")
            target_compile_definitions(TAT INTERFACE TAT_USE_MPI)
         else()
            message("-- No mpi support since mpi not found")
         endif()
   else()
      message("-- Disable mpi support since TAT_USE_MPI=OFF")
   endif()
endif()

# 链接blas和lapack, 尽量使用静态链接, 如果是emscripten则链接emlapack, 需要自行放入emscripten目录下
if(DEFINED TAT_MATH_LIBRARIES)
   message("-- Use customed math libraries")
   target_link_libraries(TAT INTERFACE ${TAT_MATH_LIBRARIES})
else()
   if(EMSCRIPTEN)
      message("-- Use emscripten blas and lapack")
      target_link_libraries(TAT INTERFACE ${CMAKE_SOURCE_DIR}/emscripten/liblapack.a)
      target_link_libraries(TAT INTERFACE ${CMAKE_SOURCE_DIR}/emscripten/libblas.a)
      target_link_libraries(TAT INTERFACE ${CMAKE_SOURCE_DIR}/emscripten/libf2c.a)
   else()
      find_package(BLAS REQUIRED)
      find_package(LAPACK REQUIRED)
      target_link_libraries(TAT INTERFACE ${LAPACK_LIBRARIES} ${BLAS_LIBRARIES})
      # 检查是否使用了mkl
      if(BLAS_LIBRARIES MATCHES mkl)
         message("-- Using mkl")
         target_compile_definitions(TAT INTERFACE TAT_USE_MKL_TRANSPOSE)
         target_compile_definitions(TAT INTERFACE TAT_USE_MKL_GEMM_BATCH)
      else()
         message("-- Not using mkl")
      endif()
   endif()
endif()

# 增加python binding目标
set(TAT_BUILD_PYTAT OFF)
if(NOT EMSCRIPTEN)
   find_package(pybind11 QUIET)
   if(pybind11_FOUND)
      message("-- Enable python(system)")
      set(TAT_BUILD_PYTAT ON)
   elseif(EXISTS ${PROJECT_SOURCE_DIR}/pybind11)
      add_subdirectory(pybind11)
      message("-- Enable python(local)")
      set(TAT_BUILD_PYTAT ON)
   else()
      message("-- Disable python since pybind11 not found, try install pybind11 or put it into TAT directory")
   endif()
endif()
if(TAT_BUILD_PYTAT)
   pybind11_add_module(PyTAT ${PROJECT_SOURCE_DIR}/PyTAT/PyTAT.cpp EXCLUDE_FROM_ALL)
   target_link_libraries(PyTAT PRIVATE TAT)
   set_target_properties(PyTAT PROPERTIES OUTPUT_NAME ${TAT_PYTHON_MODULE})
endif()<|MERGE_RESOLUTION|>--- conflicted
+++ resolved
@@ -13,17 +13,6 @@
 
 # 设置为c++17, 大多数超算上目前都有支持c++17的编译器, 故如此, c++20的话部分不支持, 所以本库也不使用
 target_compile_features(TAT INTERFACE cxx_std_17)
-include(CheckIncludeFileCXX)
-check_include_file_cxx(memory_resource HAVE_PMR)
-if(${HAVE_PMR})
-   message("-- std::pmr supported")
-else()
-   message("-- std::pmr not supported, use boost instead")
-   target_compile_definitions(TAT INTERFACE TAT_USE_BOOST_PMR)
-   find_package(Boost REQUIRED COMPONENTS container)
-   target_include_directories(TAT INTERFACE ${Boost_INCLUDE_DIRS})
-   target_link_libraries(TAT INTERFACE ${Boost_LIBRARIES})
-endif()
 
 # 常设置的参数有
 # CMAKE_BUILD_TYPE, CMAKE_CXX_FLAGS
@@ -32,11 +21,7 @@
 # PYBIND11_PYTHON_VERSION, PYTHON_EXECUTABLE
 option(TAT_USE_MPI "Use mpi for TAT" ON)
 set(TAT_PYTHON_MODULE TAT CACHE STRING "Set python binding module name")
-<<<<<<< HEAD
-set(TAT_FORCE_VERSION 0.1.2 CACHE STRING "Force set TAT version")
-=======
 set(TAT_FORCE_VERSION 0.1.3 CACHE STRING "Force set TAT version")
->>>>>>> 48da5f88
 
 # 下面四个宏全部都是在build PyTAT时才会用到
 target_compile_definitions(TAT INTERFACE TAT_VERSION="${TAT_FORCE_VERSION}")
