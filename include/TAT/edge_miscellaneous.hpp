/**
 * \file edge_miscellaneous.hpp
 *
 * Copyright (C) 2019-2021 Hao Zhang<zh970205@mail.ustc.edu.cn>
 *
 * This program is free software: you can redistribute it and/or modify
 * it under the terms of the GNU General Public License as published by
 * the Free Software Foundation, either version 3 of the License, or
 * any later version.
 *
 * This program is distributed in the hope that it will be useful,
 * but WITHOUT ANY WARRANTY; without even the implied warranty of
 * MERCHANTABILITY or FITNESS FOR A PARTICULAR PURPOSE.  See the
 * GNU General Public License for more details.
 *
 * You should have received a copy of the GNU General Public License
 * along with this program.  If not, see <https://www.gnu.org/licenses/>.
 */

#pragma once
#ifndef TAT_EDGE_MISCELLANEOUS_HPP
#define TAT_EDGE_MISCELLANEOUS_HPP

#include "tensor.hpp"

namespace TAT {
   template<typename ScalarType, typename Symmetry, typename Name, template<typename> class Allocator>
   template<typename MapNameName>
<<<<<<< HEAD
   Tensor<ScalarType, Symmetry, Name, Allocator> Tensor<ScalarType, Symmetry, Name, Allocator>::edge_rename(const MapNameName& dictionary) const {
      // too easy so not use edge_operator
      auto result = Tensor<ScalarType, Symmetry, Name, Allocator>{};
=======
   auto Tensor<ScalarType, Symmetry, Name>::edge_rename(const MapNameName& dictionary) const {
      // too easy so not use edge_operator
      using ResultName = typename MapNameName::mapped_type;
      auto result = Tensor<ScalarType, Symmetry, ResultName>{};
>>>>>>> 1d22d3f3
      result.core = core;
      result.names.reserve(names.size());
      std::transform(names.begin(), names.end(), std::back_inserter(result.names), [&dictionary](const Name& name) {
         if (auto position = dictionary.find(name); position == dictionary.end()) {
            if constexpr (std::is_same_v<ResultName, Name>) {
               return name;
            } else {
               TAT_error("New names not found in edge_rename which change type of name");
            }
         } else {
            return position->second;
         }
      });
      result.name_to_index = construct_name_to_index<decltype(result.name_to_index)>(result.names);
      return result;
   }

   template<typename ScalarType, typename Symmetry, typename Name, template<typename> class Allocator>
   template<typename VectorName>
   Tensor<ScalarType, Symmetry, Name, Allocator> Tensor<ScalarType, Symmetry, Name, Allocator>::transpose(const VectorName& target_names) const {
      return edge_operator({}, {}, {}, {}, target_names);
   }

   template<typename ScalarType, typename Symmetry, typename Name, template<typename> class Allocator>
   template<typename SetName1, typename SetName2>
   Tensor<ScalarType, Symmetry, Name, Allocator>
   Tensor<ScalarType, Symmetry, Name, Allocator>::reverse_edge(const SetName1& reversed_name, const bool apply_parity, SetName2&& parity_exclude_name)
         const {
      return edge_operator(
            {}, {}, reversed_name, {}, names, apply_parity, std::array<SetName2, 4>{{{}, std::forward<SetName2>(parity_exclude_name), {}, {}}});
   }

   template<typename ScalarType, typename Symmetry, typename Name, template<typename> class Allocator>
   template<typename MapNameVectorName, typename SetName>
   Tensor<ScalarType, Symmetry, Name, Allocator> Tensor<ScalarType, Symmetry, Name, Allocator>::merge_edge(
         MapNameVectorName merge,
         const bool apply_parity,
         SetName&& parity_exclude_name_merge,
         SetName&& parity_exclude_name_reverse) const {
      auto pmr_guard = scope_resource<1 << 10>();
      // delete edge from names_before_merge if not exist
      for (auto& [name_after_merge, names_before_merge] : merge) {
         auto new_names_before_merge = decltype(names_before_merge)();
         new_names_before_merge.reserve(names_before_merge.size());
         for (const auto& i : names_before_merge) {
            if (auto found = name_to_index.find(i); found != name_to_index.end()) {
               new_names_before_merge.push_back(i);
            }
         }
         names_before_merge.swap(new_names_before_merge);
         // if len(names_before_merge) == 0, it create a trivial edge?
         // 不, 在反转target_name中, 如果原merge列表为空则不产生新的target_name
         // 根据edge_operator中的操作实际上就是消除了这个merge
      }
      pmr::vector<Name> target_name;
      target_name.reserve(names.size());
      for (auto iterator = names.rbegin(); iterator != names.rend(); ++iterator) {
         // 找到且最后 -> 添加新的
         // 找到不最后 -> 不做事
         // 没找到 -> 添加
         auto found_in_merge = false;
         for (const auto& [name_after_merge, names_before_merge] : merge) {
            if (auto position_in_group = std::find(names_before_merge.begin(), names_before_merge.end(), *iterator);
                position_in_group != names_before_merge.end()) {
               if (*iterator == names_before_merge.back()) {
                  target_name.push_back(name_after_merge);
               }
               found_in_merge = true;
               break;
            }
         }
         if (!found_in_merge) {
            target_name.push_back(*iterator);
         }
      }
      // 翻转target_name
      for (const auto& [name_after_merge, names_before_merge] : merge) {
         if (names_before_merge.empty()) {
            target_name.push_back(name_after_merge);
         }
      }
      std::reverse(target_name.begin(), target_name.end());
      return edge_operator(
            {},
            {},
            {},
            merge,
            target_name,
            apply_parity,
            std::array<SetName, 4>{{{}, {}, std::forward<SetName>(parity_exclude_name_reverse), std::forward<SetName>(parity_exclude_name_merge)}});
   }

   template<typename ScalarType, typename Symmetry, typename Name, template<typename> class Allocator>
   template<typename MapNameVectorNameAndEdge, typename SetName>
   Tensor<ScalarType, Symmetry, Name, Allocator> Tensor<ScalarType, Symmetry, Name, Allocator>::split_edge(
         MapNameVectorNameAndEdge split,
         const bool apply_parity,
         SetName&& parity_exclude_name_split) const {
      auto pmr_guard = scope_resource<1 << 10>();
      // 删除不存在的边
      // 根据edge_operator中的操作, 这应该是多余的, 不在names中的元素会自动忽略
      for (auto iterator = split.begin(); iterator != split.end();) {
         if (auto found = name_to_index.find(iterator->first); found == name_to_index.end()) {
            iterator = split.erase(iterator);
         } else {
            ++iterator;
         }
      }
      // 生成target_name
      pmr::vector<Name> target_name;
      target_name.reserve(names.size()); // 不够, 但是可以减少new的次数
      for (const auto& n : names) {
         if (auto found = split.find(n); found != split.end()) {
            for (const auto& edge_after_split : found->second) {
               target_name.push_back(std::get<0>(edge_after_split));
            }
         } else {
            target_name.push_back(n);
         }
      }
      return edge_operator(
            {}, split, {}, {}, target_name, apply_parity, std::array<SetName, 4>{{std::forward<SetName>(parity_exclude_name_split), {}, {}, {}}});
   }
} // namespace TAT
#endif<|MERGE_RESOLUTION|>--- conflicted
+++ resolved
@@ -26,16 +26,9 @@
 namespace TAT {
    template<typename ScalarType, typename Symmetry, typename Name, template<typename> class Allocator>
    template<typename MapNameName>
-<<<<<<< HEAD
-   Tensor<ScalarType, Symmetry, Name, Allocator> Tensor<ScalarType, Symmetry, Name, Allocator>::edge_rename(const MapNameName& dictionary) const {
-      // too easy so not use edge_operator
-      auto result = Tensor<ScalarType, Symmetry, Name, Allocator>{};
-=======
-   auto Tensor<ScalarType, Symmetry, Name>::edge_rename(const MapNameName& dictionary) const {
-      // too easy so not use edge_operator
+   auto Tensor<ScalarType, Symmetry, Name, Allocator>::edge_rename(const MapNameName& dictionary) const {
       using ResultName = typename MapNameName::mapped_type;
-      auto result = Tensor<ScalarType, Symmetry, ResultName>{};
->>>>>>> 1d22d3f3
+      auto result = Tensor<ScalarType, Symmetry, ResultName, Allocator>{};
       result.core = core;
       result.names.reserve(names.size());
       std::transform(names.begin(), names.end(), std::back_inserter(result.names), [&dictionary](const Name& name) {
