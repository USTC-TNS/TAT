--- conflicted
+++ resolved
@@ -29,97 +29,72 @@
     * \defgroup Scalar
     * @{
     */
-<<<<<<< HEAD
 #define TAT_DEFINE_SCALAR_OPERATOR(OP, EVAL1, EVAL2, EVAL3)                                                                                \
    template<typename ScalarType1, typename ScalarType2, typename Symmetry, typename Name, template<typename> class Allocator>              \
    [[nodiscard]] auto OP(                                                                                                                  \
          const Tensor<ScalarType1, Symmetry, Name, Allocator>& tensor_1, const Tensor<ScalarType2, Symmetry, Name, Allocator>& tensor_2) { \
       auto timer_guard = scalar_outplace_guard();                                                                                          \
       using ScalarType = std::common_type_t<ScalarType1, ScalarType2>;                                                                     \
-      if (tensor_1.is_scalar()) {                                                                                                          \
-         const auto& x = ScalarType1(tensor_1);                                                                                            \
-         auto result = Tensor<ScalarType, Symmetry, Name, Allocator>{tensor_2.names, tensor_2.core->edges};                                \
-         for (auto& [symmetries, block] : result.core->blocks) {                                                                           \
-            const ScalarType2* __restrict b = tensor_2.core->blocks[symmetries].data();                                                    \
-            ScalarType* __restrict c = block.data();                                                                                       \
-            for (Size j = 0; j < block.size(); j++) {                                                                                      \
-               EVAL1;                                                                                                                      \
+      if (tensor_1.names.size() != tensor_2.names.size()) {                                                                                \
+         TAT_error("Try to do scalar operator on two different rank tensor");                                                              \
+      }                                                                                                                                    \
+      auto real_tensor_2 = &tensor_2;                                                                                                      \
+      auto new_tensor_2 = Tensor<ScalarType2, Symmetry, Name, Allocator>();                                                                \
+      if (tensor_1.names != tensor_2.names) {                                                                                              \
+         new_tensor_2 = tensor_2.transpose(tensor_1.names);                                                                                \
+         real_tensor_2 = &new_tensor_2;                                                                                                    \
+      }                                                                                                                                    \
+      auto real_result_edge = &tensor_1.core->edges;                                                                                       \
+      auto new_result_edge = decltype(tensor_1.core->edges)();                                                                             \
+      if (tensor_1.core->edges != real_tensor_2->core->edges) {                                                                            \
+         new_result_edge.reserve(tensor_1.names.size());                                                                                   \
+         for (Rank i = 0; i < tensor_1.names.size(); i++) {                                                                                \
+            auto& single_new_edge = new_result_edge.emplace_back(tensor_1.core->edges.at(i));                                              \
+            for (auto [symmetry, dimension] : real_tensor_2->core->edges.at(i).map) {                                                      \
+               auto found = single_new_edge.map.find(symmetry);                                                                            \
+               if (found == single_new_edge.map.end()) {                                                                                   \
+                  single_new_edge.map.insert({symmetry, dimension});                                                                       \
+               } else if (found->second != dimension) {                                                                                    \
+                  TAT_error("Try to do scalar operator on two tensors which edges not compatible");                                        \
+               }                                                                                                                           \
             }                                                                                                                              \
          }                                                                                                                                 \
-         return result;                                                                                                                    \
-      } else if (tensor_2.is_scalar()) {                                                                                                   \
-         const auto& y = ScalarType2(tensor_2);                                                                                            \
-         auto result = Tensor<ScalarType, Symmetry, Name, Allocator>{tensor_1.names, tensor_1.core->edges};                                \
-         for (auto& [symmetries, block] : result.core->blocks) {                                                                           \
-            const ScalarType1* __restrict a = tensor_1.core->blocks[symmetries].data();                                                    \
-            ScalarType* __restrict c = block.data();                                                                                       \
-            for (Size j = 0; j < block.size(); j++) {                                                                                      \
-               EVAL2;                                                                                                                      \
+         real_result_edge = &new_result_edge;                                                                                              \
+      }                                                                                                                                    \
+      const ScalarType x = 0;                                                                                                              \
+      const ScalarType y = 0;                                                                                                              \
+      auto result = Tensor<ScalarType, Symmetry, Name, Allocator>{tensor_1.names, *real_result_edge};                                      \
+      for (auto& [symmetries, block] : result.core->blocks) {                                                                              \
+         auto found_1 = tensor_1.core->blocks.find(symmetries);                                                                            \
+         auto found_2 = real_tensor_2->core->blocks.find(symmetries);                                                                      \
+         if (found_1 != tensor_1.core->blocks.end()) {                                                                                     \
+            if (found_2 != real_tensor_2->core->blocks.end()) {                                                                            \
+               const ScalarType1* __restrict a = tensor_1.core->blocks.at(symmetries).data();                                              \
+               const ScalarType2* __restrict b = real_tensor_2->core->blocks.at(symmetries).data();                                        \
+               ScalarType* __restrict c = block.data();                                                                                    \
+               for (Size j = 0; j < block.size(); j++) {                                                                                   \
+                  EVAL3;                                                                                                                   \
+               }                                                                                                                           \
+            } else {                                                                                                                       \
+               const ScalarType1* __restrict a = tensor_1.core->blocks.at(symmetries).data();                                              \
+               ScalarType* __restrict c = block.data();                                                                                    \
+               for (Size j = 0; j < block.size(); j++) {                                                                                   \
+                  EVAL2;                                                                                                                   \
+               }                                                                                                                           \
             }                                                                                                                              \
-         }                                                                                                                                 \
-         return result;                                                                                                                    \
-      } else {                                                                                                                             \
-         if (tensor_1.names.size() != tensor_2.names.size()) {                                                                             \
-            TAT_error("Try to do scalar operator on two different rank tensor");                                                           \
-         }                                                                                                                                 \
-         auto real_tensor_2 = &tensor_2;                                                                                                   \
-         auto new_tensor_2 = Tensor<ScalarType2, Symmetry, Name, Allocator>();                                                             \
-         if (tensor_1.names != tensor_2.names) {                                                                                           \
-            new_tensor_2 = tensor_2.transpose(tensor_1.names);                                                                             \
-            real_tensor_2 = &new_tensor_2;                                                                                                 \
-         }                                                                                                                                 \
-         auto real_result_edge = &tensor_1.core->edges;                                                                                    \
-         auto new_result_edge = decltype(tensor_1.core->edges)();                                                                          \
-         if (tensor_1.core->edges != real_tensor_2->core->edges) {                                                                         \
-            new_result_edge.reserve(tensor_1.names.size());                                                                                \
-            for (Rank i = 0; i < tensor_1.names.size(); i++) {                                                                             \
-               auto& single_new_edge = new_result_edge.emplace_back(tensor_1.core->edges[i]);                                              \
-               for (auto [symmetry, dimension] : real_tensor_2->core->edges[i].map) {                                                      \
-                  auto found = single_new_edge.map.find(symmetry);                                                                         \
-                  if (found == single_new_edge.map.end()) {                                                                                \
-                     single_new_edge.map.insert({symmetry, dimension});                                                                    \
-                  } else if (found->second != dimension) {                                                                                 \
-                     TAT_error("Try to do scalar operator on two tensors which edges not compatible");                                     \
-                  }                                                                                                                        \
-               }                                                                                                                           \
+         } else {                                                                                                                          \
+            if (found_2 != real_tensor_2->core->blocks.end()) {                                                                            \
+               const ScalarType2* __restrict b = real_tensor_2->core->blocks.at(symmetries).data();                                        \
+               ScalarType* __restrict c = block.data();                                                                                    \
+               for (Size j = 0; j < block.size(); j++) {                                                                                   \
+                  EVAL1;                                                                                                                   \
+               }                                                                                                                           \
+            } else {                                                                                                                       \
+               std::fill(block.begin(), block.end(), 0);                                                                                   \
             }                                                                                                                              \
-            real_result_edge = &new_result_edge;                                                                                           \
-         }                                                                                                                                 \
-         const ScalarType x = 0;                                                                                                           \
-         const ScalarType y = 0;                                                                                                           \
-         auto result = Tensor<ScalarType, Symmetry, Name, Allocator>{tensor_1.names, *real_result_edge};                                   \
-         for (auto& [symmetries, block] : result.core->blocks) {                                                                           \
-            auto found_1 = tensor_1.core->blocks.find(symmetries);                                                                         \
-            auto found_2 = real_tensor_2->core->blocks.find(symmetries);                                                                   \
-            if (found_1 != tensor_1.core->blocks.end()) {                                                                                  \
-               if (found_2 != real_tensor_2->core->blocks.end()) {                                                                         \
-                  const ScalarType1* __restrict a = tensor_1.core->blocks[symmetries].data();                                              \
-                  const ScalarType2* __restrict b = real_tensor_2->core->blocks[symmetries].data();                                        \
-                  ScalarType* __restrict c = block.data();                                                                                 \
-                  for (Size j = 0; j < block.size(); j++) {                                                                                \
-                     EVAL3;                                                                                                                \
-                  }                                                                                                                        \
-               } else {                                                                                                                    \
-                  const ScalarType1* __restrict a = tensor_1.core->blocks[symmetries].data();                                              \
-                  ScalarType* __restrict c = block.data();                                                                                 \
-                  for (Size j = 0; j < block.size(); j++) {                                                                                \
-                     EVAL2;                                                                                                                \
-                  }                                                                                                                        \
-               }                                                                                                                           \
-            } else {                                                                                                                       \
-               if (found_2 != real_tensor_2->core->blocks.end()) {                                                                         \
-                  const ScalarType2* __restrict b = real_tensor_2->core->blocks[symmetries].data();                                        \
-                  ScalarType* __restrict c = block.data();                                                                                 \
-                  for (Size j = 0; j < block.size(); j++) {                                                                                \
-                     EVAL1;                                                                                                                \
-                  }                                                                                                                        \
-               } else {                                                                                                                    \
-                  std::fill(block.begin(), block.end(), 0);                                                                                \
-               }                                                                                                                           \
-            }                                                                                                                              \
-         }                                                                                                                                 \
-         return result;                                                                                                                    \
-      }                                                                                                                                    \
+         }                                                                                                                                 \
+      }                                                                                                                                    \
+      return result;                                                                                                                       \
    }                                                                                                                                       \
    template<                                                                                                                               \
          typename ScalarType1,                                                                                                             \
@@ -130,7 +105,18 @@
          class Allocator,                                                                                                                  \
          typename = std::enable_if_t<is_scalar_v<ScalarType2>>>                                                                            \
    [[nodiscard]] auto OP(const Tensor<ScalarType1, Symmetry, Name, Allocator>& tensor_1, const ScalarType2& number_2) {                    \
-      return OP(tensor_1, Tensor<ScalarType2, Symmetry, Name, Allocator>{number_2});                                                       \
+      auto timer_guard = scalar_outplace_guard();                                                                                          \
+      using ScalarType = std::common_type_t<ScalarType1, ScalarType2>;                                                                     \
+      const auto& y = number_2;                                                                                                            \
+      auto result = Tensor<ScalarType, Symmetry, Name, Allocator>{tensor_1.names, tensor_1.core->edges};                                   \
+      for (auto& [symmetries, block] : result.core->blocks) {                                                                              \
+         const ScalarType1* __restrict a = tensor_1.core->blocks.at(symmetries).data();                                                    \
+         ScalarType* __restrict c = block.data();                                                                                          \
+         for (Size j = 0; j < block.size(); j++) {                                                                                         \
+            EVAL2;                                                                                                                         \
+         }                                                                                                                                 \
+      }                                                                                                                                    \
+      return result;                                                                                                                       \
    }                                                                                                                                       \
    template<                                                                                                                               \
          typename ScalarType1,                                                                                                             \
@@ -141,104 +127,18 @@
          class Allocator,                                                                                                                  \
          typename = std::enable_if_t<is_scalar_v<ScalarType1>>>                                                                            \
    [[nodiscard]] auto OP(const ScalarType1& number_1, const Tensor<ScalarType2, Symmetry, Name, Allocator>& tensor_2) {                    \
-      return OP(Tensor<ScalarType1, Symmetry, Name, Allocator>{number_1}, tensor_2);                                                       \
-=======
-#define TAT_DEFINE_SCALAR_OPERATOR(OP, EVAL1, EVAL2, EVAL3)                                                                                      \
-   template<typename ScalarType1, typename ScalarType2, typename Symmetry, typename Name>                                                        \
-   [[nodiscard]] auto OP(const Tensor<ScalarType1, Symmetry, Name>& tensor_1, const Tensor<ScalarType2, Symmetry, Name>& tensor_2) {             \
-      auto timer_guard = scalar_outplace_guard();                                                                                                \
-      using ScalarType = std::common_type_t<ScalarType1, ScalarType2>;                                                                           \
-      if (tensor_1.names.size() != tensor_2.names.size()) {                                                                                      \
-         TAT_error("Try to do scalar operator on two different rank tensor");                                                                    \
-      }                                                                                                                                          \
-      auto real_tensor_2 = &tensor_2;                                                                                                            \
-      auto new_tensor_2 = Tensor<ScalarType2, Symmetry, Name>();                                                                                 \
-      if (tensor_1.names != tensor_2.names) {                                                                                                    \
-         new_tensor_2 = tensor_2.transpose(tensor_1.names);                                                                                      \
-         real_tensor_2 = &new_tensor_2;                                                                                                          \
-      }                                                                                                                                          \
-      auto real_result_edge = &tensor_1.core->edges;                                                                                             \
-      auto new_result_edge = decltype(tensor_1.core->edges)();                                                                                   \
-      if (tensor_1.core->edges != real_tensor_2->core->edges) {                                                                                  \
-         new_result_edge.reserve(tensor_1.names.size());                                                                                         \
-         for (Rank i = 0; i < tensor_1.names.size(); i++) {                                                                                      \
-            auto& single_new_edge = new_result_edge.emplace_back(tensor_1.core->edges.at(i));                                                    \
-            for (auto [symmetry, dimension] : real_tensor_2->core->edges.at(i).map) {                                                            \
-               auto found = single_new_edge.map.find(symmetry);                                                                                  \
-               if (found == single_new_edge.map.end()) {                                                                                         \
-                  single_new_edge.map.insert({symmetry, dimension});                                                                             \
-               } else if (found->second != dimension) {                                                                                          \
-                  TAT_error("Try to do scalar operator on two tensors which edges not compatible");                                              \
-               }                                                                                                                                 \
-            }                                                                                                                                    \
-         }                                                                                                                                       \
-         real_result_edge = &new_result_edge;                                                                                                    \
-      }                                                                                                                                          \
-      const ScalarType x = 0;                                                                                                                    \
-      const ScalarType y = 0;                                                                                                                    \
-      auto result = Tensor<ScalarType, Symmetry, Name>{tensor_1.names, *real_result_edge};                                                       \
-      for (auto& [symmetries, block] : result.core->blocks) {                                                                                    \
-         auto found_1 = tensor_1.core->blocks.find(symmetries);                                                                                  \
-         auto found_2 = real_tensor_2->core->blocks.find(symmetries);                                                                            \
-         if (found_1 != tensor_1.core->blocks.end()) {                                                                                           \
-            if (found_2 != real_tensor_2->core->blocks.end()) {                                                                                  \
-               const ScalarType1* __restrict a = tensor_1.core->blocks.at(symmetries).data();                                                    \
-               const ScalarType2* __restrict b = real_tensor_2->core->blocks.at(symmetries).data();                                              \
-               ScalarType* __restrict c = block.data();                                                                                          \
-               for (Size j = 0; j < block.size(); j++) {                                                                                         \
-                  EVAL3;                                                                                                                         \
-               }                                                                                                                                 \
-            } else {                                                                                                                             \
-               const ScalarType1* __restrict a = tensor_1.core->blocks.at(symmetries).data();                                                    \
-               ScalarType* __restrict c = block.data();                                                                                          \
-               for (Size j = 0; j < block.size(); j++) {                                                                                         \
-                  EVAL2;                                                                                                                         \
-               }                                                                                                                                 \
-            }                                                                                                                                    \
-         } else {                                                                                                                                \
-            if (found_2 != real_tensor_2->core->blocks.end()) {                                                                                  \
-               const ScalarType2* __restrict b = real_tensor_2->core->blocks.at(symmetries).data();                                              \
-               ScalarType* __restrict c = block.data();                                                                                          \
-               for (Size j = 0; j < block.size(); j++) {                                                                                         \
-                  EVAL1;                                                                                                                         \
-               }                                                                                                                                 \
-            } else {                                                                                                                             \
-               std::fill(block.begin(), block.end(), 0);                                                                                         \
-            }                                                                                                                                    \
-         }                                                                                                                                       \
-      }                                                                                                                                          \
-      return result;                                                                                                                             \
-   }                                                                                                                                             \
-   template<typename ScalarType1, typename ScalarType2, typename Symmetry, typename Name, typename = std::enable_if_t<is_scalar_v<ScalarType2>>> \
-   [[nodiscard]] auto OP(const Tensor<ScalarType1, Symmetry, Name>& tensor_1, const ScalarType2& number_2) {                                     \
-      auto timer_guard = scalar_outplace_guard();                                                                                                \
-      using ScalarType = std::common_type_t<ScalarType1, ScalarType2>;                                                                           \
-      const auto& y = number_2;                                                                                                                  \
-      auto result = Tensor<ScalarType, Symmetry, Name>{tensor_1.names, tensor_1.core->edges};                                                    \
-      for (auto& [symmetries, block] : result.core->blocks) {                                                                                    \
-         const ScalarType1* __restrict a = tensor_1.core->blocks.at(symmetries).data();                                                          \
-         ScalarType* __restrict c = block.data();                                                                                                \
-         for (Size j = 0; j < block.size(); j++) {                                                                                               \
-            EVAL2;                                                                                                                               \
-         }                                                                                                                                       \
-      }                                                                                                                                          \
-      return result;                                                                                                                             \
-   }                                                                                                                                             \
-   template<typename ScalarType1, typename ScalarType2, typename Symmetry, typename Name, typename = std::enable_if_t<is_scalar_v<ScalarType1>>> \
-   [[nodiscard]] auto OP(const ScalarType1& number_1, const Tensor<ScalarType2, Symmetry, Name>& tensor_2) {                                     \
-      auto timer_guard = scalar_outplace_guard();                                                                                                \
-      using ScalarType = std::common_type_t<ScalarType1, ScalarType2>;                                                                           \
-      const auto& x = number_1;                                                                                                                  \
-      auto result = Tensor<ScalarType, Symmetry, Name>{tensor_2.names, tensor_2.core->edges};                                                    \
-      for (auto& [symmetries, block] : result.core->blocks) {                                                                                    \
-         const ScalarType2* __restrict b = tensor_2.core->blocks.at(symmetries).data();                                                          \
-         ScalarType* __restrict c = block.data();                                                                                                \
-         for (Size j = 0; j < block.size(); j++) {                                                                                               \
-            EVAL1;                                                                                                                               \
-         }                                                                                                                                       \
-      }                                                                                                                                          \
-      return result;                                                                                                                             \
->>>>>>> 1d22d3f3
+      auto timer_guard = scalar_outplace_guard();                                                                                          \
+      using ScalarType = std::common_type_t<ScalarType1, ScalarType2>;                                                                     \
+      const auto& x = number_1;                                                                                                            \
+      auto result = Tensor<ScalarType, Symmetry, Name, Allocator>{tensor_2.names, tensor_2.core->edges};                                   \
+      for (auto& [symmetries, block] : result.core->blocks) {                                                                              \
+         const ScalarType2* __restrict b = tensor_2.core->blocks.at(symmetries).data();                                                    \
+         ScalarType* __restrict c = block.data();                                                                                          \
+         for (Size j = 0; j < block.size(); j++) {                                                                                         \
+            EVAL1;                                                                                                                         \
+         }                                                                                                                                 \
+      }                                                                                                                                    \
+      return result;                                                                                                                       \
    }
 
    TAT_DEFINE_SCALAR_OPERATOR(operator+, c[j] = x + b[j], c[j] = a[j] + y, c[j] = a[j] + b[j])
@@ -256,34 +156,8 @@
          tensor_1.core = std::make_shared<Core<ScalarType1, Symmetry>>(*tensor_1.core);                                                          \
          TAT_warning_or_error_when_copy_shared("Inplace operator on tensor shared, copy happened here");                                         \
       }                                                                                                                                          \
-<<<<<<< HEAD
-      if (tensor_2.is_scalar()) {                                                                                                                \
-         const auto& y = ScalarType2(tensor_2);                                                                                                  \
-         for (auto& [symmetries, block] : tensor_1.core->blocks) {                                                                               \
-            ScalarType1* __restrict a = block.data();                                                                                            \
-            for (Size j = 0; j < block.size(); j++) {                                                                                            \
-               EVAL1;                                                                                                                            \
-            }                                                                                                                                    \
-         }                                                                                                                                       \
-      } else {                                                                                                                                   \
-         auto real_tensor_2 = &tensor_2;                                                                                                         \
-         auto new_tensor_2 = Tensor<ScalarType2, Symmetry, Name, Allocator>();                                                                   \
-         if (tensor_1.names != tensor_2.names) {                                                                                                 \
-            new_tensor_2 = tensor_2.transpose(tensor_1.names);                                                                                   \
-            real_tensor_2 = &new_tensor_2;                                                                                                       \
-         }                                                                                                                                       \
-         if (tensor_1.core->edges != real_tensor_2->core->edges) {                                                                               \
-            TAT_error("Scalar Operator In Different Shape Tensor, Maybe You Need Outplace Operator");                                            \
-         }                                                                                                                                       \
-         for (auto& [symmetries, block] : tensor_1.core->blocks) {                                                                               \
-            ScalarType1* __restrict a = block.data();                                                                                            \
-            const ScalarType2* __restrict b = real_tensor_2->core->blocks[symmetries].data();                                                    \
-            for (Size j = 0; j < block.size(); j++) {                                                                                            \
-               EVAL2;                                                                                                                            \
-            }                                                                                                                                    \
-=======
       auto real_tensor_2 = &tensor_2;                                                                                                            \
-      auto new_tensor_2 = Tensor<ScalarType2, Symmetry, Name>();                                                                                 \
+      auto new_tensor_2 = Tensor<ScalarType2, Symmetry, Name, Allocator>();                                                                      \
       if (tensor_1.names != tensor_2.names) {                                                                                                    \
          new_tensor_2 = tensor_2.transpose(tensor_1.names);                                                                                      \
          real_tensor_2 = &new_tensor_2;                                                                                                          \
@@ -296,12 +170,10 @@
          const ScalarType2* __restrict b = real_tensor_2->core->blocks.at(symmetries).data();                                                    \
          for (Size j = 0; j < block.size(); j++) {                                                                                               \
             EVAL2;                                                                                                                               \
->>>>>>> 1d22d3f3
          }                                                                                                                                       \
       }                                                                                                                                          \
       return tensor_1;                                                                                                                           \
    }                                                                                                                                             \
-<<<<<<< HEAD
    template<                                                                                                                                     \
          typename ScalarType1,                                                                                                                   \
          typename ScalarType2,                                                                                                                   \
@@ -311,7 +183,19 @@
          class Allocator,                                                                                                                        \
          typename = std::enable_if_t<is_scalar_v<ScalarType2>>>                                                                                  \
    Tensor<ScalarType1, Symmetry, Name, Allocator>& OP(Tensor<ScalarType1, Symmetry, Name, Allocator>& tensor_1, const ScalarType2& number_2) {   \
-      return OP(tensor_1, Tensor<ScalarType2, Symmetry, Name, Allocator>{number_2});                                                             \
+      auto timer_guard = scalar_inplace_guard();                                                                                                 \
+      if (tensor_1.core.use_count() != 1) {                                                                                                      \
+         tensor_1.core = std::make_shared<Core<ScalarType1, Symmetry>>(*tensor_1.core);                                                          \
+         TAT_warning_or_error_when_copy_shared("Inplace operator on tensor shared, copy happened here");                                         \
+      }                                                                                                                                          \
+      const auto& y = number_2;                                                                                                                  \
+      for (auto& [symmetries, block] : tensor_1.core->blocks) {                                                                                  \
+         ScalarType1* __restrict a = block.data();                                                                                               \
+         for (Size j = 0; j < block.size(); j++) {                                                                                               \
+            EVAL1;                                                                                                                               \
+         }                                                                                                                                       \
+      }                                                                                                                                          \
+      return tensor_1;                                                                                                                           \
    }                                                                                                                                             \
    template<                                                                                                                                     \
          typename ScalarType1,                                                                                                                   \
@@ -322,27 +206,7 @@
          class Allocator,                                                                                                                        \
          typename = std::enable_if_t<is_scalar_v<ScalarType2>>>                                                                                  \
    Singular<ScalarType1, Symmetry, Name, Allocator>& OP(Singular<ScalarType1, Symmetry, Name, Allocator>& singular, const ScalarType2& number) { \
-=======
-   template<typename ScalarType1, typename ScalarType2, typename Symmetry, typename Name, typename = std::enable_if_t<is_scalar_v<ScalarType2>>> \
-   Tensor<ScalarType1, Symmetry, Name>& OP(Tensor<ScalarType1, Symmetry, Name>& tensor_1, const ScalarType2& number_2) {                         \
       auto timer_guard = scalar_inplace_guard();                                                                                                 \
-      if (tensor_1.core.use_count() != 1) {                                                                                                      \
-         tensor_1.core = std::make_shared<Core<ScalarType1, Symmetry>>(*tensor_1.core);                                                          \
-         TAT_warning_or_error_when_copy_shared("Inplace operator on tensor shared, copy happened here");                                         \
-      }                                                                                                                                          \
-      const auto& y = number_2;                                                                                                                  \
-      for (auto& [symmetries, block] : tensor_1.core->blocks) {                                                                                  \
-         ScalarType1* __restrict a = block.data();                                                                                               \
-         for (Size j = 0; j < block.size(); j++) {                                                                                               \
-            EVAL1;                                                                                                                               \
-         }                                                                                                                                       \
-      }                                                                                                                                          \
-      return tensor_1;                                                                                                                           \
-   }                                                                                                                                             \
-   template<typename ScalarType1, typename ScalarType2, typename Symmetry, typename Name, typename = std::enable_if_t<is_scalar_v<ScalarType2>>> \
-   Singular<ScalarType1, Symmetry, Name>& OP(Singular<ScalarType1, Symmetry, Name>& singular, const ScalarType2& number) {                       \
-      auto timer_guard = scalar_inplace_guard();                                                                                                 \
->>>>>>> 1d22d3f3
       const auto& y = number;                                                                                                                    \
       for (auto& [symmetry, singulars] : singular.value) {                                                                                       \
          real_base_t<ScalarType1>* __restrict a = singulars.data();                                                                              \
