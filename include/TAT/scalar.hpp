/**
 * \file scalar.hpp
 *
 * Copyright (C) 2019-2021 Hao Zhang<zh970205@mail.ustc.edu.cn>
 *
 * This program is free software: you can redistribute it and/or modify
 * it under the terms of the GNU General Public License as published by
 * the Free Software Foundation, either version 3 of the License, or
 * any later version.
 *
 * This program is distributed in the hope that it will be useful,
 * but WITHOUT ANY WARRANTY; without even the implied warranty of
 * MERCHANTABILITY or FITNESS FOR A PARTICULAR PURPOSE.  See the
 * GNU General Public License for more details.
 *
 * You should have received a copy of the GNU General Public License
 * along with this program.  If not, see <https://www.gnu.org/licenses/>.
 */

#pragma once
#ifndef TAT_SCALAR_HPP
#define TAT_SCALAR_HPP

#include "tensor.hpp"
#include "timer.hpp"

namespace TAT {
   /**
    * \defgroup Scalar
    * @{
    */
<<<<<<< HEAD
#define TAT_DEFINE_SCALAR_OPERATOR(OP, EVAL1, EVAL2, EVAL3)                                                                                \
   template<typename ScalarType1, typename ScalarType2, typename Symmetry, typename Name, template<typename> class Allocator>              \
   [[nodiscard]] auto OP(                                                                                                                  \
         const Tensor<ScalarType1, Symmetry, Name, Allocator>& tensor_1, const Tensor<ScalarType2, Symmetry, Name, Allocator>& tensor_2) { \
      auto timer_guard = scalar_outplace_guard();                                                                                          \
      using ScalarType = std::common_type_t<ScalarType1, ScalarType2>;                                                                     \
      if (tensor_1.names.size() != tensor_2.names.size()) {                                                                                \
         TAT_error("Try to do scalar operator on two different rank tensor");                                                              \
      }                                                                                                                                    \
      auto real_tensor_2 = &tensor_2;                                                                                                      \
      auto new_tensor_2 = Tensor<ScalarType2, Symmetry, Name, Allocator>();                                                                \
      if (tensor_1.names != tensor_2.names) {                                                                                              \
         new_tensor_2 = tensor_2.transpose(tensor_1.names);                                                                                \
         real_tensor_2 = &new_tensor_2;                                                                                                    \
      }                                                                                                                                    \
      auto real_result_edge = &tensor_1.core->edges;                                                                                       \
      auto new_result_edge = decltype(tensor_1.core->edges)();                                                                             \
      if (tensor_1.core->edges != real_tensor_2->core->edges) {                                                                            \
         new_result_edge.reserve(tensor_1.names.size());                                                                                   \
         for (Rank i = 0; i < tensor_1.names.size(); i++) {                                                                                \
            auto& single_new_edge = new_result_edge.emplace_back(tensor_1.core->edges.at(i));                                              \
            for (auto [symmetry, dimension] : real_tensor_2->core->edges.at(i).map) {                                                      \
               auto found = single_new_edge.map.find(symmetry);                                                                            \
               if (found == single_new_edge.map.end()) {                                                                                   \
                  single_new_edge.map.insert({symmetry, dimension});                                                                       \
               } else if (found->second != dimension) {                                                                                    \
                  TAT_error("Try to do scalar operator on two tensors which edges not compatible");                                        \
               }                                                                                                                           \
            }                                                                                                                              \
         }                                                                                                                                 \
         real_result_edge = &new_result_edge;                                                                                              \
      }                                                                                                                                    \
      const ScalarType x = 0;                                                                                                              \
      const ScalarType y = 0;                                                                                                              \
      auto result = Tensor<ScalarType, Symmetry, Name, Allocator>{tensor_1.names, *real_result_edge};                                      \
      for (auto& [symmetries, block] : result.core->blocks) {                                                                              \
         auto found_1 = tensor_1.core->blocks.find(symmetries);                                                                            \
         auto found_2 = real_tensor_2->core->blocks.find(symmetries);                                                                      \
         if (found_1 != tensor_1.core->blocks.end()) {                                                                                     \
            if (found_2 != real_tensor_2->core->blocks.end()) {                                                                            \
               const ScalarType1* __restrict a = tensor_1.core->blocks.at(symmetries).data();                                              \
               const ScalarType2* __restrict b = real_tensor_2->core->blocks.at(symmetries).data();                                        \
               ScalarType* __restrict c = block.data();                                                                                    \
               for (Size j = 0; j < block.size(); j++) {                                                                                   \
                  EVAL3;                                                                                                                   \
               }                                                                                                                           \
            } else {                                                                                                                       \
               const ScalarType1* __restrict a = tensor_1.core->blocks.at(symmetries).data();                                              \
               ScalarType* __restrict c = block.data();                                                                                    \
               for (Size j = 0; j < block.size(); j++) {                                                                                   \
                  EVAL2;                                                                                                                   \
               }                                                                                                                           \
            }                                                                                                                              \
         } else {                                                                                                                          \
            if (found_2 != real_tensor_2->core->blocks.end()) {                                                                            \
               const ScalarType2* __restrict b = real_tensor_2->core->blocks.at(symmetries).data();                                        \
               ScalarType* __restrict c = block.data();                                                                                    \
               for (Size j = 0; j < block.size(); j++) {                                                                                   \
                  EVAL1;                                                                                                                   \
               }                                                                                                                           \
            } else {                                                                                                                       \
               std::fill(block.begin(), block.end(), 0);                                                                                   \
            }                                                                                                                              \
         }                                                                                                                                 \
      }                                                                                                                                    \
      return result;                                                                                                                       \
   }                                                                                                                                       \
   template<                                                                                                                               \
         typename ScalarType1,                                                                                                             \
         typename ScalarType2,                                                                                                             \
         typename Symmetry,                                                                                                                \
         typename Name,                                                                                                                    \
         template<typename>                                                                                                                \
         class Allocator,                                                                                                                  \
         typename = std::enable_if_t<is_scalar_v<ScalarType2>>>                                                                            \
   [[nodiscard]] auto OP(const Tensor<ScalarType1, Symmetry, Name, Allocator>& tensor_1, const ScalarType2& number_2) {                    \
      auto timer_guard = scalar_outplace_guard();                                                                                          \
      using ScalarType = std::common_type_t<ScalarType1, ScalarType2>;                                                                     \
      const auto& y = number_2;                                                                                                            \
      auto result = Tensor<ScalarType, Symmetry, Name, Allocator>{tensor_1.names, tensor_1.core->edges};                                   \
      for (auto& [symmetries, block] : result.core->blocks) {                                                                              \
         const ScalarType1* __restrict a = tensor_1.core->blocks.at(symmetries).data();                                                    \
         ScalarType* __restrict c = block.data();                                                                                          \
         for (Size j = 0; j < block.size(); j++) {                                                                                         \
            EVAL2;                                                                                                                         \
         }                                                                                                                                 \
      }                                                                                                                                    \
      return result;                                                                                                                       \
   }                                                                                                                                       \
   template<                                                                                                                               \
         typename ScalarType1,                                                                                                             \
         typename ScalarType2,                                                                                                             \
         typename Symmetry,                                                                                                                \
         typename Name,                                                                                                                    \
         template<typename>                                                                                                                \
         class Allocator,                                                                                                                  \
         typename = std::enable_if_t<is_scalar_v<ScalarType1>>>                                                                            \
   [[nodiscard]] auto OP(const ScalarType1& number_1, const Tensor<ScalarType2, Symmetry, Name, Allocator>& tensor_2) {                    \
      auto timer_guard = scalar_outplace_guard();                                                                                          \
      using ScalarType = std::common_type_t<ScalarType1, ScalarType2>;                                                                     \
      const auto& x = number_1;                                                                                                            \
      auto result = Tensor<ScalarType, Symmetry, Name, Allocator>{tensor_2.names, tensor_2.core->edges};                                   \
      for (auto& [symmetries, block] : result.core->blocks) {                                                                              \
         const ScalarType2* __restrict b = tensor_2.core->blocks.at(symmetries).data();                                                    \
         ScalarType* __restrict c = block.data();                                                                                          \
         for (Size j = 0; j < block.size(); j++) {                                                                                         \
            EVAL1;                                                                                                                         \
         }                                                                                                                                 \
      }                                                                                                                                    \
      return result;                                                                                                                       \
=======
#define TAT_DEFINE_SCALAR_OPERATOR(OP, EVAL)                                                                                                     \
   template<                                                                                                                                     \
         typename ScalarType1,                                                                                                                   \
         typename ScalarType2,                                                                                                                   \
         typename = std::enable_if_t<                                                                                                            \
               is_scalar_v<ScalarType1> && is_scalar_v<ScalarType2> &&                                                                           \
               (is_complex_v<ScalarType1> || is_complex_v<ScalarType2>)&&(!std::is_same_v<real_base_t<ScalarType1>, real_base_t<ScalarType2>>)>> \
   inline auto OP(const ScalarType1& a, const ScalarType2& b) {                                                                                  \
      using t = std::common_type_t<decltype(a), decltype(b)>;                                                                                    \
      return EVAL;                                                                                                                               \
   }
   TAT_DEFINE_SCALAR_OPERATOR(operator+, t(a) + t(b))
   TAT_DEFINE_SCALAR_OPERATOR(operator-, t(a) - t(b))
   TAT_DEFINE_SCALAR_OPERATOR(operator*, t(a) * t(b))
   TAT_DEFINE_SCALAR_OPERATOR(operator/, t(a) / t(b))
#undef TAT_DEFINE_SCALAR_OPERATOR

#define TAT_DEFINE_SCALAR_OPERATOR(OP, EVAL1, EVAL2, EVAL3)                                                                                      \
   template<typename ScalarType1, typename ScalarType2, typename Symmetry, typename Name>                                                        \
   [[nodiscard]] auto OP(const Tensor<ScalarType1, Symmetry, Name>& tensor_1, const Tensor<ScalarType2, Symmetry, Name>& tensor_2) {             \
      auto timer_guard = scalar_outplace_guard();                                                                                                \
      using ScalarType = std::common_type_t<ScalarType1, ScalarType2>;                                                                           \
      if (tensor_1.names.size() != tensor_2.names.size()) {                                                                                      \
         TAT_error("Try to do scalar operator on two different rank tensor");                                                                    \
      }                                                                                                                                          \
      auto real_tensor_2 = &tensor_2;                                                                                                            \
      auto new_tensor_2 = Tensor<ScalarType2, Symmetry, Name>();                                                                                 \
      if (tensor_1.names != tensor_2.names) {                                                                                                    \
         new_tensor_2 = tensor_2.transpose(tensor_1.names);                                                                                      \
         real_tensor_2 = &new_tensor_2;                                                                                                          \
      }                                                                                                                                          \
      auto real_result_edge = &tensor_1.core->edges;                                                                                             \
      auto new_result_edge = decltype(tensor_1.core->edges)();                                                                                   \
      if (tensor_1.core->edges != real_tensor_2->core->edges) {                                                                                  \
         new_result_edge.reserve(tensor_1.names.size());                                                                                         \
         for (Rank i = 0; i < tensor_1.names.size(); i++) {                                                                                      \
            auto& single_new_edge = new_result_edge.emplace_back(tensor_1.core->edges.at(i));                                                    \
            for (auto [symmetry, dimension] : real_tensor_2->core->edges.at(i).map) {                                                            \
               auto found = single_new_edge.map.find(symmetry);                                                                                  \
               if (found == single_new_edge.map.end()) {                                                                                         \
                  single_new_edge.map.insert({symmetry, dimension});                                                                             \
               } else if (found->second != dimension) {                                                                                          \
                  TAT_error("Try to do scalar operator on two tensors which edges not compatible");                                              \
               }                                                                                                                                 \
            }                                                                                                                                    \
         }                                                                                                                                       \
         real_result_edge = &new_result_edge;                                                                                                    \
      }                                                                                                                                          \
      const ScalarType x = 0;                                                                                                                    \
      const ScalarType y = 0;                                                                                                                    \
      auto result = Tensor<ScalarType, Symmetry, Name>{tensor_1.names, *real_result_edge};                                                       \
      for (auto& [symmetries, block] : result.core->blocks) {                                                                                    \
         auto found_1 = tensor_1.core->blocks.find(symmetries);                                                                                  \
         auto found_2 = real_tensor_2->core->blocks.find(symmetries);                                                                            \
         if (found_1 != tensor_1.core->blocks.end()) {                                                                                           \
            if (found_2 != real_tensor_2->core->blocks.end()) {                                                                                  \
               const ScalarType1* __restrict a = tensor_1.core->blocks.at(symmetries).data();                                                    \
               const ScalarType2* __restrict b = real_tensor_2->core->blocks.at(symmetries).data();                                              \
               ScalarType* __restrict c = block.data();                                                                                          \
               for (Size j = 0; j < block.size(); j++) {                                                                                         \
                  EVAL3;                                                                                                                         \
               }                                                                                                                                 \
            } else {                                                                                                                             \
               const ScalarType1* __restrict a = tensor_1.core->blocks.at(symmetries).data();                                                    \
               ScalarType* __restrict c = block.data();                                                                                          \
               for (Size j = 0; j < block.size(); j++) {                                                                                         \
                  EVAL2;                                                                                                                         \
               }                                                                                                                                 \
            }                                                                                                                                    \
         } else {                                                                                                                                \
            if (found_2 != real_tensor_2->core->blocks.end()) {                                                                                  \
               const ScalarType2* __restrict b = real_tensor_2->core->blocks.at(symmetries).data();                                              \
               ScalarType* __restrict c = block.data();                                                                                          \
               for (Size j = 0; j < block.size(); j++) {                                                                                         \
                  EVAL1;                                                                                                                         \
               }                                                                                                                                 \
            } else {                                                                                                                             \
               std::fill(block.begin(), block.end(), 0);                                                                                         \
            }                                                                                                                                    \
         }                                                                                                                                       \
      }                                                                                                                                          \
      return result;                                                                                                                             \
   }                                                                                                                                             \
   template<typename ScalarType1, typename ScalarType2, typename Symmetry, typename Name, typename = std::enable_if_t<is_scalar_v<ScalarType2>>> \
   [[nodiscard]] auto OP(const Tensor<ScalarType1, Symmetry, Name>& tensor_1, const ScalarType2& number_2) {                                     \
      auto timer_guard = scalar_outplace_guard();                                                                                                \
      using ScalarType = std::common_type_t<ScalarType1, ScalarType2>;                                                                           \
      const auto& y = number_2;                                                                                                                  \
      auto result = Tensor<ScalarType, Symmetry, Name>{tensor_1.names, tensor_1.core->edges};                                                    \
      for (auto& [symmetries, block] : result.core->blocks) {                                                                                    \
         const ScalarType1* __restrict a = tensor_1.core->blocks.at(symmetries).data();                                                          \
         ScalarType* __restrict c = block.data();                                                                                                \
         for (Size j = 0; j < block.size(); j++) {                                                                                               \
            EVAL2;                                                                                                                               \
         }                                                                                                                                       \
      }                                                                                                                                          \
      return result;                                                                                                                             \
   }                                                                                                                                             \
   template<typename ScalarType1, typename ScalarType2, typename Symmetry, typename Name, typename = std::enable_if_t<is_scalar_v<ScalarType1>>> \
   [[nodiscard]] auto OP(const ScalarType1& number_1, const Tensor<ScalarType2, Symmetry, Name>& tensor_2) {                                     \
      auto timer_guard = scalar_outplace_guard();                                                                                                \
      using ScalarType = std::common_type_t<ScalarType1, ScalarType2>;                                                                           \
      const auto& x = number_1;                                                                                                                  \
      auto result = Tensor<ScalarType, Symmetry, Name>{tensor_2.names, tensor_2.core->edges};                                                    \
      for (auto& [symmetries, block] : result.core->blocks) {                                                                                    \
         const ScalarType2* __restrict b = tensor_2.core->blocks.at(symmetries).data();                                                          \
         ScalarType* __restrict c = block.data();                                                                                                \
         for (Size j = 0; j < block.size(); j++) {                                                                                               \
            EVAL1;                                                                                                                               \
         }                                                                                                                                       \
      }                                                                                                                                          \
      return result;                                                                                                                             \
>>>>>>> 68bb6f0e
   }

   TAT_DEFINE_SCALAR_OPERATOR(operator+, c[j] = x + b[j], c[j] = a[j] + y, c[j] = a[j] + b[j])
   TAT_DEFINE_SCALAR_OPERATOR(operator-, c[j] = x - b[j], c[j] = a[j] - y, c[j] = a[j] - b[j])
   TAT_DEFINE_SCALAR_OPERATOR(operator*, c[j] = x * b[j], c[j] = a[j] * y, c[j] = a[j] * b[j])
   TAT_DEFINE_SCALAR_OPERATOR(operator/, c[j] = x / b[j], c[j] = a[j] / y, c[j] = a[j] / b[j])
#undef TAT_DEFINE_SCALAR_OPERATOR

#define TAT_DEFINE_SCALAR_OPERATOR(OP, EVAL1, EVAL2)                                                                                             \
<<<<<<< HEAD
   template<typename ScalarType1, typename ScalarType2, typename Symmetry, typename Name, template<typename> class Allocator>                    \
   Tensor<ScalarType1, Symmetry, Name, Allocator>& OP(                                                                                           \
         Tensor<ScalarType1, Symmetry, Name, Allocator>& tensor_1, const Tensor<ScalarType2, Symmetry, Name, Allocator>& tensor_2) {             \
=======
   template<                                                                                                                                     \
         typename ScalarType1,                                                                                                                   \
         typename ScalarType2,                                                                                                                   \
         typename Symmetry,                                                                                                                      \
         typename Name,                                                                                                                          \
         typename = std::enable_if_t<is_complex_v<ScalarType1> || is_real_v<ScalarType2>>>                                                       \
   Tensor<ScalarType1, Symmetry, Name>& OP(Tensor<ScalarType1, Symmetry, Name>& tensor_1, const Tensor<ScalarType2, Symmetry, Name>& tensor_2) { \
>>>>>>> 68bb6f0e
      auto timer_guard = scalar_inplace_guard();                                                                                                 \
      if (tensor_1.core.use_count() != 1) {                                                                                                      \
         tensor_1.core = std::make_shared<Core<ScalarType1, Symmetry>>(*tensor_1.core);                                                          \
         TAT_warning_or_error_when_copy_shared("Inplace operator on tensor shared, copy happened here");                                         \
      }                                                                                                                                          \
      auto real_tensor_2 = &tensor_2;                                                                                                            \
      auto new_tensor_2 = Tensor<ScalarType2, Symmetry, Name, Allocator>();                                                                      \
      if (tensor_1.names != tensor_2.names) {                                                                                                    \
         new_tensor_2 = tensor_2.transpose(tensor_1.names);                                                                                      \
         real_tensor_2 = &new_tensor_2;                                                                                                          \
      }                                                                                                                                          \
      if (tensor_1.core->edges != real_tensor_2->core->edges) {                                                                                  \
         TAT_error("Scalar Operator In Different Shape Tensor, Maybe You Need Outplace Operator");                                               \
      }                                                                                                                                          \
      for (auto& [symmetries, block] : tensor_1.core->blocks) {                                                                                  \
         ScalarType1* __restrict a = block.data();                                                                                               \
         const ScalarType2* __restrict b = real_tensor_2->core->blocks.at(symmetries).data();                                                    \
         for (Size j = 0; j < block.size(); j++) {                                                                                               \
            EVAL2;                                                                                                                               \
         }                                                                                                                                       \
      }                                                                                                                                          \
      return tensor_1;                                                                                                                           \
   }                                                                                                                                             \
   template<                                                                                                                                     \
         typename ScalarType1,                                                                                                                   \
         typename ScalarType2,                                                                                                                   \
         typename Symmetry,                                                                                                                      \
         typename Name,                                                                                                                          \
<<<<<<< HEAD
         template<typename>                                                                                                                      \
         class Allocator,                                                                                                                        \
         typename = std::enable_if_t<is_scalar_v<ScalarType2>>>                                                                                  \
   Tensor<ScalarType1, Symmetry, Name, Allocator>& OP(Tensor<ScalarType1, Symmetry, Name, Allocator>& tensor_1, const ScalarType2& number_2) {   \
=======
         typename = std::enable_if_t<is_scalar_v<ScalarType2> && (is_complex_v<ScalarType1> || is_real_v<ScalarType2>)>>                         \
   Tensor<ScalarType1, Symmetry, Name>& OP(Tensor<ScalarType1, Symmetry, Name>& tensor_1, const ScalarType2& number_2) {                         \
>>>>>>> 68bb6f0e
      auto timer_guard = scalar_inplace_guard();                                                                                                 \
      if (tensor_1.core.use_count() != 1) {                                                                                                      \
         tensor_1.core = std::make_shared<Core<ScalarType1, Symmetry>>(*tensor_1.core);                                                          \
         TAT_warning_or_error_when_copy_shared("Inplace operator on tensor shared, copy happened here");                                         \
      }                                                                                                                                          \
      const auto& y = number_2;                                                                                                                  \
      for (auto& [symmetries, block] : tensor_1.core->blocks) {                                                                                  \
         ScalarType1* __restrict a = block.data();                                                                                               \
         for (Size j = 0; j < block.size(); j++) {                                                                                               \
            EVAL1;                                                                                                                               \
         }                                                                                                                                       \
      }                                                                                                                                          \
      return tensor_1;                                                                                                                           \
   }                                                                                                                                             \
   template<                                                                                                                                     \
         typename ScalarType1,                                                                                                                   \
         typename ScalarType2,                                                                                                                   \
         typename Symmetry,                                                                                                                      \
         typename Name,                                                                                                                          \
<<<<<<< HEAD
         template<typename>                                                                                                                      \
         class Allocator,                                                                                                                        \
         typename = std::enable_if_t<is_scalar_v<ScalarType2>>>                                                                                  \
   Singular<ScalarType1, Symmetry, Name, Allocator>& OP(Singular<ScalarType1, Symmetry, Name, Allocator>& singular, const ScalarType2& number) { \
=======
         typename = std::enable_if_t<is_scalar_v<ScalarType2> && (is_complex_v<ScalarType1> || is_real_v<ScalarType2>)>>                         \
   Singular<ScalarType1, Symmetry, Name>& OP(Singular<ScalarType1, Symmetry, Name>& singular, const ScalarType2& number) {                       \
>>>>>>> 68bb6f0e
      auto timer_guard = scalar_inplace_guard();                                                                                                 \
      const auto& y = number;                                                                                                                    \
      for (auto& [symmetry, singulars] : singular.value) {                                                                                       \
         real_base_t<ScalarType1>* __restrict a = singulars.data();                                                                              \
         for (Size j = 0; j < singulars.size(); j++) {                                                                                           \
            EVAL1;                                                                                                                               \
         }                                                                                                                                       \
      }                                                                                                                                          \
      return singular;                                                                                                                           \
   }
   TAT_DEFINE_SCALAR_OPERATOR(operator+=, a[j] += y, a[j] += b[j])
   TAT_DEFINE_SCALAR_OPERATOR(operator-=, a[j] -= y, a[j] -= b[j])
   TAT_DEFINE_SCALAR_OPERATOR(operator*=, a[j] *= y, a[j] *= b[j])
   TAT_DEFINE_SCALAR_OPERATOR(operator/=, a[j] /= y, a[j] /= b[j])
#undef TAT_DEFINE_SCALAR_OPERATOR
   /**@}*/
} // namespace TAT
#endif<|MERGE_RESOLUTION|>--- conflicted
+++ resolved
@@ -29,7 +29,23 @@
     * \defgroup Scalar
     * @{
     */
-<<<<<<< HEAD
+#define TAT_DEFINE_SCALAR_OPERATOR(OP, EVAL)                                                                                                     \
+   template<                                                                                                                                     \
+         typename ScalarType1,                                                                                                                   \
+         typename ScalarType2,                                                                                                                   \
+         typename = std::enable_if_t<                                                                                                            \
+               is_scalar_v<ScalarType1> && is_scalar_v<ScalarType2> &&                                                                           \
+               (is_complex_v<ScalarType1> || is_complex_v<ScalarType2>)&&(!std::is_same_v<real_base_t<ScalarType1>, real_base_t<ScalarType2>>)>> \
+   inline auto OP(const ScalarType1& a, const ScalarType2& b) {                                                                                  \
+      using t = std::common_type_t<decltype(a), decltype(b)>;                                                                                    \
+      return EVAL;                                                                                                                               \
+   }
+   TAT_DEFINE_SCALAR_OPERATOR(operator+, t(a) + t(b))
+   TAT_DEFINE_SCALAR_OPERATOR(operator-, t(a) - t(b))
+   TAT_DEFINE_SCALAR_OPERATOR(operator*, t(a) * t(b))
+   TAT_DEFINE_SCALAR_OPERATOR(operator/, t(a) / t(b))
+#undef TAT_DEFINE_SCALAR_OPERATOR
+
 #define TAT_DEFINE_SCALAR_OPERATOR(OP, EVAL1, EVAL2, EVAL3)                                                                                \
    template<typename ScalarType1, typename ScalarType2, typename Symmetry, typename Name, template<typename> class Allocator>              \
    [[nodiscard]] auto OP(                                                                                                                  \
@@ -140,120 +156,6 @@
          }                                                                                                                                 \
       }                                                                                                                                    \
       return result;                                                                                                                       \
-=======
-#define TAT_DEFINE_SCALAR_OPERATOR(OP, EVAL)                                                                                                     \
-   template<                                                                                                                                     \
-         typename ScalarType1,                                                                                                                   \
-         typename ScalarType2,                                                                                                                   \
-         typename = std::enable_if_t<                                                                                                            \
-               is_scalar_v<ScalarType1> && is_scalar_v<ScalarType2> &&                                                                           \
-               (is_complex_v<ScalarType1> || is_complex_v<ScalarType2>)&&(!std::is_same_v<real_base_t<ScalarType1>, real_base_t<ScalarType2>>)>> \
-   inline auto OP(const ScalarType1& a, const ScalarType2& b) {                                                                                  \
-      using t = std::common_type_t<decltype(a), decltype(b)>;                                                                                    \
-      return EVAL;                                                                                                                               \
-   }
-   TAT_DEFINE_SCALAR_OPERATOR(operator+, t(a) + t(b))
-   TAT_DEFINE_SCALAR_OPERATOR(operator-, t(a) - t(b))
-   TAT_DEFINE_SCALAR_OPERATOR(operator*, t(a) * t(b))
-   TAT_DEFINE_SCALAR_OPERATOR(operator/, t(a) / t(b))
-#undef TAT_DEFINE_SCALAR_OPERATOR
-
-#define TAT_DEFINE_SCALAR_OPERATOR(OP, EVAL1, EVAL2, EVAL3)                                                                                      \
-   template<typename ScalarType1, typename ScalarType2, typename Symmetry, typename Name>                                                        \
-   [[nodiscard]] auto OP(const Tensor<ScalarType1, Symmetry, Name>& tensor_1, const Tensor<ScalarType2, Symmetry, Name>& tensor_2) {             \
-      auto timer_guard = scalar_outplace_guard();                                                                                                \
-      using ScalarType = std::common_type_t<ScalarType1, ScalarType2>;                                                                           \
-      if (tensor_1.names.size() != tensor_2.names.size()) {                                                                                      \
-         TAT_error("Try to do scalar operator on two different rank tensor");                                                                    \
-      }                                                                                                                                          \
-      auto real_tensor_2 = &tensor_2;                                                                                                            \
-      auto new_tensor_2 = Tensor<ScalarType2, Symmetry, Name>();                                                                                 \
-      if (tensor_1.names != tensor_2.names) {                                                                                                    \
-         new_tensor_2 = tensor_2.transpose(tensor_1.names);                                                                                      \
-         real_tensor_2 = &new_tensor_2;                                                                                                          \
-      }                                                                                                                                          \
-      auto real_result_edge = &tensor_1.core->edges;                                                                                             \
-      auto new_result_edge = decltype(tensor_1.core->edges)();                                                                                   \
-      if (tensor_1.core->edges != real_tensor_2->core->edges) {                                                                                  \
-         new_result_edge.reserve(tensor_1.names.size());                                                                                         \
-         for (Rank i = 0; i < tensor_1.names.size(); i++) {                                                                                      \
-            auto& single_new_edge = new_result_edge.emplace_back(tensor_1.core->edges.at(i));                                                    \
-            for (auto [symmetry, dimension] : real_tensor_2->core->edges.at(i).map) {                                                            \
-               auto found = single_new_edge.map.find(symmetry);                                                                                  \
-               if (found == single_new_edge.map.end()) {                                                                                         \
-                  single_new_edge.map.insert({symmetry, dimension});                                                                             \
-               } else if (found->second != dimension) {                                                                                          \
-                  TAT_error("Try to do scalar operator on two tensors which edges not compatible");                                              \
-               }                                                                                                                                 \
-            }                                                                                                                                    \
-         }                                                                                                                                       \
-         real_result_edge = &new_result_edge;                                                                                                    \
-      }                                                                                                                                          \
-      const ScalarType x = 0;                                                                                                                    \
-      const ScalarType y = 0;                                                                                                                    \
-      auto result = Tensor<ScalarType, Symmetry, Name>{tensor_1.names, *real_result_edge};                                                       \
-      for (auto& [symmetries, block] : result.core->blocks) {                                                                                    \
-         auto found_1 = tensor_1.core->blocks.find(symmetries);                                                                                  \
-         auto found_2 = real_tensor_2->core->blocks.find(symmetries);                                                                            \
-         if (found_1 != tensor_1.core->blocks.end()) {                                                                                           \
-            if (found_2 != real_tensor_2->core->blocks.end()) {                                                                                  \
-               const ScalarType1* __restrict a = tensor_1.core->blocks.at(symmetries).data();                                                    \
-               const ScalarType2* __restrict b = real_tensor_2->core->blocks.at(symmetries).data();                                              \
-               ScalarType* __restrict c = block.data();                                                                                          \
-               for (Size j = 0; j < block.size(); j++) {                                                                                         \
-                  EVAL3;                                                                                                                         \
-               }                                                                                                                                 \
-            } else {                                                                                                                             \
-               const ScalarType1* __restrict a = tensor_1.core->blocks.at(symmetries).data();                                                    \
-               ScalarType* __restrict c = block.data();                                                                                          \
-               for (Size j = 0; j < block.size(); j++) {                                                                                         \
-                  EVAL2;                                                                                                                         \
-               }                                                                                                                                 \
-            }                                                                                                                                    \
-         } else {                                                                                                                                \
-            if (found_2 != real_tensor_2->core->blocks.end()) {                                                                                  \
-               const ScalarType2* __restrict b = real_tensor_2->core->blocks.at(symmetries).data();                                              \
-               ScalarType* __restrict c = block.data();                                                                                          \
-               for (Size j = 0; j < block.size(); j++) {                                                                                         \
-                  EVAL1;                                                                                                                         \
-               }                                                                                                                                 \
-            } else {                                                                                                                             \
-               std::fill(block.begin(), block.end(), 0);                                                                                         \
-            }                                                                                                                                    \
-         }                                                                                                                                       \
-      }                                                                                                                                          \
-      return result;                                                                                                                             \
-   }                                                                                                                                             \
-   template<typename ScalarType1, typename ScalarType2, typename Symmetry, typename Name, typename = std::enable_if_t<is_scalar_v<ScalarType2>>> \
-   [[nodiscard]] auto OP(const Tensor<ScalarType1, Symmetry, Name>& tensor_1, const ScalarType2& number_2) {                                     \
-      auto timer_guard = scalar_outplace_guard();                                                                                                \
-      using ScalarType = std::common_type_t<ScalarType1, ScalarType2>;                                                                           \
-      const auto& y = number_2;                                                                                                                  \
-      auto result = Tensor<ScalarType, Symmetry, Name>{tensor_1.names, tensor_1.core->edges};                                                    \
-      for (auto& [symmetries, block] : result.core->blocks) {                                                                                    \
-         const ScalarType1* __restrict a = tensor_1.core->blocks.at(symmetries).data();                                                          \
-         ScalarType* __restrict c = block.data();                                                                                                \
-         for (Size j = 0; j < block.size(); j++) {                                                                                               \
-            EVAL2;                                                                                                                               \
-         }                                                                                                                                       \
-      }                                                                                                                                          \
-      return result;                                                                                                                             \
-   }                                                                                                                                             \
-   template<typename ScalarType1, typename ScalarType2, typename Symmetry, typename Name, typename = std::enable_if_t<is_scalar_v<ScalarType1>>> \
-   [[nodiscard]] auto OP(const ScalarType1& number_1, const Tensor<ScalarType2, Symmetry, Name>& tensor_2) {                                     \
-      auto timer_guard = scalar_outplace_guard();                                                                                                \
-      using ScalarType = std::common_type_t<ScalarType1, ScalarType2>;                                                                           \
-      const auto& x = number_1;                                                                                                                  \
-      auto result = Tensor<ScalarType, Symmetry, Name>{tensor_2.names, tensor_2.core->edges};                                                    \
-      for (auto& [symmetries, block] : result.core->blocks) {                                                                                    \
-         const ScalarType2* __restrict b = tensor_2.core->blocks.at(symmetries).data();                                                          \
-         ScalarType* __restrict c = block.data();                                                                                                \
-         for (Size j = 0; j < block.size(); j++) {                                                                                               \
-            EVAL1;                                                                                                                               \
-         }                                                                                                                                       \
-      }                                                                                                                                          \
-      return result;                                                                                                                             \
->>>>>>> 68bb6f0e
    }
 
    TAT_DEFINE_SCALAR_OPERATOR(operator+, c[j] = x + b[j], c[j] = a[j] + y, c[j] = a[j] + b[j])
@@ -263,19 +165,16 @@
 #undef TAT_DEFINE_SCALAR_OPERATOR
 
 #define TAT_DEFINE_SCALAR_OPERATOR(OP, EVAL1, EVAL2)                                                                                             \
-<<<<<<< HEAD
-   template<typename ScalarType1, typename ScalarType2, typename Symmetry, typename Name, template<typename> class Allocator>                    \
+   template<                                                                                                                                     \
+         typename ScalarType1,                                                                                                                   \
+         typename ScalarType2,                                                                                                                   \
+         typename Symmetry,                                                                                                                      \
+         typename Name,                                                                                                                          \
+         template<typename>                                                                                                                      \
+         class Allocator,                                                                                                                        \
+         typename = std::enable_if_t<is_complex_v<ScalarType1> || is_real_v<ScalarType2>>>                                                       \
    Tensor<ScalarType1, Symmetry, Name, Allocator>& OP(                                                                                           \
          Tensor<ScalarType1, Symmetry, Name, Allocator>& tensor_1, const Tensor<ScalarType2, Symmetry, Name, Allocator>& tensor_2) {             \
-=======
-   template<                                                                                                                                     \
-         typename ScalarType1,                                                                                                                   \
-         typename ScalarType2,                                                                                                                   \
-         typename Symmetry,                                                                                                                      \
-         typename Name,                                                                                                                          \
-         typename = std::enable_if_t<is_complex_v<ScalarType1> || is_real_v<ScalarType2>>>                                                       \
-   Tensor<ScalarType1, Symmetry, Name>& OP(Tensor<ScalarType1, Symmetry, Name>& tensor_1, const Tensor<ScalarType2, Symmetry, Name>& tensor_2) { \
->>>>>>> 68bb6f0e
       auto timer_guard = scalar_inplace_guard();                                                                                                 \
       if (tensor_1.core.use_count() != 1) {                                                                                                      \
          tensor_1.core = std::make_shared<Core<ScalarType1, Symmetry>>(*tensor_1.core);                                                          \
@@ -304,15 +203,10 @@
          typename ScalarType2,                                                                                                                   \
          typename Symmetry,                                                                                                                      \
          typename Name,                                                                                                                          \
-<<<<<<< HEAD
          template<typename>                                                                                                                      \
          class Allocator,                                                                                                                        \
-         typename = std::enable_if_t<is_scalar_v<ScalarType2>>>                                                                                  \
+         typename = std::enable_if_t<is_scalar_v<ScalarType2> && (is_complex_v<ScalarType1> || is_real_v<ScalarType2>)>>                         \
    Tensor<ScalarType1, Symmetry, Name, Allocator>& OP(Tensor<ScalarType1, Symmetry, Name, Allocator>& tensor_1, const ScalarType2& number_2) {   \
-=======
-         typename = std::enable_if_t<is_scalar_v<ScalarType2> && (is_complex_v<ScalarType1> || is_real_v<ScalarType2>)>>                         \
-   Tensor<ScalarType1, Symmetry, Name>& OP(Tensor<ScalarType1, Symmetry, Name>& tensor_1, const ScalarType2& number_2) {                         \
->>>>>>> 68bb6f0e
       auto timer_guard = scalar_inplace_guard();                                                                                                 \
       if (tensor_1.core.use_count() != 1) {                                                                                                      \
          tensor_1.core = std::make_shared<Core<ScalarType1, Symmetry>>(*tensor_1.core);                                                          \
@@ -332,15 +226,10 @@
          typename ScalarType2,                                                                                                                   \
          typename Symmetry,                                                                                                                      \
          typename Name,                                                                                                                          \
-<<<<<<< HEAD
          template<typename>                                                                                                                      \
          class Allocator,                                                                                                                        \
-         typename = std::enable_if_t<is_scalar_v<ScalarType2>>>                                                                                  \
+         typename = std::enable_if_t<is_scalar_v<ScalarType2> && (is_complex_v<ScalarType1> || is_real_v<ScalarType2>)>>                         \
    Singular<ScalarType1, Symmetry, Name, Allocator>& OP(Singular<ScalarType1, Symmetry, Name, Allocator>& singular, const ScalarType2& number) { \
-=======
-         typename = std::enable_if_t<is_scalar_v<ScalarType2> && (is_complex_v<ScalarType1> || is_real_v<ScalarType2>)>>                         \
-   Singular<ScalarType1, Symmetry, Name>& OP(Singular<ScalarType1, Symmetry, Name>& singular, const ScalarType2& number) {                       \
->>>>>>> 68bb6f0e
       auto timer_guard = scalar_inplace_guard();                                                                                                 \
       const auto& y = number;                                                                                                                    \
       for (auto& [symmetry, singulars] : singular.value) {                                                                                       \
