/**
 * \file TAT.hpp
 *
 * Copyright (C) 2019-2021 Hao Zhang<zh970205@mail.ustc.edu.cn>
 *
 * This program is free software: you can redistribute it and/or modify
 * it under the terms of the GNU General Public License as published by
 * the Free Software Foundation, either version 3 of the License, or
 * any later version.
 *
 * This program is distributed in the hope that it will be useful,
 * but WITHOUT ANY WARRANTY; without even the implied warranty of
 * MERCHANTABILITY or FITNESS FOR A PARTICULAR PURPOSE.  See the
 * GNU General Public License for more details.
 *
 * You should have received a copy of the GNU General Public License
 * along with this program.  If not, see <https://www.gnu.org/licenses/>.
 */

#pragma once
#ifndef TAT_HPP
#define TAT_HPP

#ifndef __cplusplus
#error only work for c++
#endif

#ifdef _MSVC_LANG
#if _MSVC_LANG < 201703L
#error require c++17 or later
#endif
#else
#if __cplusplus < 201703L
#error require c++17 or later
#endif
#endif

#ifdef _WIN32
#define NOMINMAX
#include <windows.h>
#endif

// 开关说明
// TAT_USE_MPI 定义以开启MPI支持, cmake可对此进行定义
// TAT_USE_MKL_TRANSPOSE 定义以使用mkl加速转置, cmake可对此进行定义 TODO 进一步优化
// TAT_USE_MKL_GEMM_BATCH 定义以使用mkl的?gemm_batch, cmake可对此进行定义
// TAT_USE_SINGULAR_MATRIX svd出来的奇异值使用矩阵表示
// TAT_USE_SIMPLE_NAME 定义以使用原始字符串作为name
// TAT_USE_SIMPLE_NOSYMMETRY 定义以使用简单的Size作为无对称性的边
// TAT_USE_VALID_DEFAULT_TENSOR 默认tensor初始化会产生一个合法的tensor, 默认不合法
// TAT_USE_TIMER 对常见操作进行计时
// TAT_ERROR_BITS 将各类警告转换为异常
// TAT_NOTHING_BITS 将各类警告转换为静默
// TAT_L3_CACHE, TAT_L2_CACHE, TAT_L1_CACHE 在转置中会使用
// TAT_USE_L3_CACHE 转置中默认不使用l3_cache, 设置以使用之

/**
 * TAT is A Tensor library
 */
namespace TAT {
   /**
    * \defgroup Miscellaneous
    * @{
    */

   /**
    * TAT的版本号
    */
   inline const char* version =
#ifdef TAT_VERSION
         TAT_VERSION
#else
<<<<<<< HEAD
         "0.1.3"
=======
         "0.1.4"
>>>>>>> a50fb311
#endif
         ;

   /**
    * 编译与license的相关信息
    */
   inline const char* information = "TAT"
#ifdef TAT_VERSION
                                    " " TAT_VERSION
#endif
                                    " ("
#ifdef TAT_BUILD_TYPE
                                    "" TAT_BUILD_TYPE ", "
#endif
                                    "" __DATE__ ", " __TIME__
#ifdef TAT_COMPILER_INFORMATION
                                    ", " TAT_COMPILER_INFORMATION
#endif
                                    ")\n"
                                    "Copyright (C) 2019-2021 Hao Zhang<zh970205@mail.ustc.edu.cn>\n"
                                    "This is free software; see the source for copying conditions.  There is NO\n"
                                    "warranty; not even for MERCHANTABILITY or FITNESS FOR A PARTICULAR PURPOSE.";

   /// \private
   struct evil_t {
      evil_t() noexcept;
      ~evil_t();
   };
   /**
    * Debug模式中, 将在程序末尾打印一行友情提示, 过早的优化是万恶之源, 同时此对象也控制windows下终端的色彩模式
    */
   inline const evil_t evil;

   /**
    * TAT使用的日志打印
    */
   inline void TAT_log(const char* message);

   /**
    * 什么事情也不做
    *
    * 接口和`TAT_warning`, `TAT_error`一致, 可供各种细分的警告或错误使用, 通过设置他们为这三个中的一个的指针来选择对错误的容忍程度
    *
    * \see TAT_warning, TAT_error
    */
   inline void TAT_nothing(const char*) {}

   /**
    * TAT使用的打印警告
    *
    * \param message 待打印的内容
    *
    * \see TAT_nothing, TAT_error
    */
   inline void TAT_warning(const char* message);

   /**
    * TAT使用的抛出运行时异常
    *
    * \param message 异常说明
    *
    * \see TAT_nothing, TAT_warning
    */
   inline void TAT_error(const char* message);

#ifndef TAT_DOXYGEN_SHOULD_SKIP_THIS

#ifdef TAT_USE_NO_WARNING
// TODO delete this deprecated macro
#pragma message("TAT_USE_NO_WARNING is deprecated, define TAT_NOTHING_BITS=7 instead")
#define TAT_NOTHING_BITS 7
#endif

#ifndef TAT_ERROR_BITS
#define TAT_ERROR_BITS 0
#endif
#ifndef TAT_NOTHING_BITS
#define TAT_NOTHING_BITS 0
#endif

   constexpr auto TAT_warning_or_error_when_lapack_error = TAT_ERROR_BITS & 1 ? TAT_error : TAT_NOTHING_BITS & 1 ? TAT_nothing : TAT_warning;
   constexpr auto TAT_warning_or_error_when_name_missing = TAT_ERROR_BITS & 2 ? TAT_error : TAT_NOTHING_BITS & 2 ? TAT_nothing : TAT_warning;
   constexpr auto TAT_warning_or_error_when_copy_shared = TAT_ERROR_BITS & 4 ? TAT_error : TAT_NOTHING_BITS & 4 ? TAT_nothing : TAT_warning;
#endif

   /**
    * 供转置中使用的l1 cache大小, 可由宏`TAT_L1_CACHE`设置
    */
   constexpr unsigned long l1_cache =
#ifdef TAT_L1_CACHE
         TAT_L1_CACHE
#else
         98304
#endif
         ;
   /**
    * 供转置中使用的l2 cache大小, 可由宏`TAT_L2_CACHE`设置
    */
   constexpr unsigned long l2_cache =
#ifdef TAT_L2_CACHE
         TAT_L2_CACHE
#else
         786432
#endif
         ;
   /**
    * 供转置中使用的l3 cache大小, 可由宏`TAT_L3_CACHE`设置
    */
   constexpr unsigned long l3_cache =
#ifdef TAT_L3_CACHE
         TAT_L3_CACHE
#else
         4718592
#endif
         ;

   /**
    * 转置中使用, 一条线长度小于此值时, 才尝试使用向量化的复制
    */
   constexpr unsigned long minimum_line_size = 16;
   /**@}*/
} // namespace TAT

// clang-format off
#include "tensor.hpp"
#include "implement.hpp"
// clang-format on

#endif<|MERGE_RESOLUTION|>--- conflicted
+++ resolved
@@ -70,11 +70,7 @@
 #ifdef TAT_VERSION
          TAT_VERSION
 #else
-<<<<<<< HEAD
-         "0.1.3"
-=======
          "0.1.4"
->>>>>>> a50fb311
 #endif
          ;
 
