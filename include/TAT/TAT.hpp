--- conflicted
+++ resolved
@@ -44,7 +44,6 @@
 // TAT_USE_MPI 定义以开启MPI支持, cmake可对此进行定义
 // TAT_USE_MKL_TRANSPOSE 定义以使用mkl加速转置, cmake可对此进行定义 TODO 进一步优化
 // TAT_USE_MKL_GEMM_BATCH 定义以使用mkl的?gemm_batch, cmake可对此进行定义
-// TAT_USE_BOOST_PMR 对于gcc<9, pmr并不支持, 需要使用boost, cmake可对此进行定义
 // TAT_USE_SINGULAR_MATRIX svd出来的奇异值使用矩阵表示
 // TAT_USE_SIMPLE_NAME 定义以使用原始字符串作为name
 // TAT_USE_SIMPLE_NOSYMMETRY 定义以使用简单的Size作为无对称性的边
@@ -71,11 +70,7 @@
 #ifdef TAT_VERSION
          TAT_VERSION
 #else
-<<<<<<< HEAD
-         "0.1.2"
-=======
          "0.1.3"
->>>>>>> 48da5f88
 #endif
          ;
 
